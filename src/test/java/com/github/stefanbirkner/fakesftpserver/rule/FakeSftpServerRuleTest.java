--- conflicted
+++ resolved
@@ -46,8 +46,7 @@
     private static final int DUMMY_PORT = 46354;
     private static final InputStream DUMMY_STREAM = new ByteArrayInputStream(DUMMY_CONTENT);
     private static final JSch JSCH = new JSch();
-<<<<<<< HEAD
-    private static final int TIMEOUT = 200;
+    private static final int TIMEOUT = 500;
     private static Path DUMMY_KEY;
     private static Path DUMMY_AUTHORIZED_KEYS;
     private static Path EMPTY_AUTHORIZED_KEYS;
@@ -62,9 +61,6 @@
             log.error("Error loading SSH keys", e);
         }
     }
-=======
-    private static final int TIMEOUT = 500;
->>>>>>> 9f594bec
 
     public static class round_trip {
         @Test
